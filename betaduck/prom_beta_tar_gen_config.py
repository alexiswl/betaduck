#!/usr/bin/env python3

import argparse
import os
import yaml
import re
import pandas as pd
import json
import logging
import subprocess
import h5py
import sys
import shutil

"""
Generate a yaml file used to run each of the alpha_light python commands
Re-distribute the sequencing summary file as a smaller subset.
"""

logger = logging.getLogger()
logger.setLevel(logging.DEBUG)

zfill = 5

config_columns = ['zfill_num', 'rand_id',
                  'fast5_pass_file', 'fast5_pass_file_renamed',
                  'fast5_fail_file', 'fast5_fail_file_renamed',
                  'fastq_pass_file', 'fastq_pass_file_renamed',
                  'fastq_fail_file', 'fastq_fail_file_renamed',
                  'md5_fast5_pass', 'md5_fastq_pass',
                  'md5_fast5_fail', 'md5_fastq_fail']


def get_all_files(rand_id, summary_df):
    """
    :rtype: pd.DataFrame
    :param rand_id: string
    :param summary_df: pd.DataFrame

    Run directory looks like this
    ./fast5_pass
        PAD29258_b799457dcb4fece6795e4bca6ae64348f2687c97_0.fast5
        PAD29258_b799457dcb4fece6795e4bca6ae64348f2687c97_1000.fast5
    ./fast5_fail
        PAD29258_b799457dcb4fece6795e4bca6ae64348f2687c97_0.fast5
        PAD29258_b799457dcb4fece6795e4bca6ae64348f2687c97_1000.fast5
    ./fastq_fail
        PAD29258_b799457dcb4fece6795e4bca6ae64348f2687c97_0.fastq
        PAD29258_b799457dcb4fece6795e4bca6ae64348f2687c97_1000.fastq
    ./fast5_skip
    ./fastq_pass
        PAD29258_b799457dcb4fece6795e4bca6ae64348f2687c97_0.fastq
        PAD29258_b799457dcb4fece6795e4bca6ae64348f2687c97_1000.fastq
    ./sequencing_summary
        PCT0035_20190226_0004A30B00245CD6_2_A9_D9_sequencing_run_hcc33t_s5_34419_sequencing_summary.txt
    """

    logging.info("Grabbing run information from directory")

    config_list = []

    # Grab fastq and fast5 values
    unique_files = summary_df[['filename_fastq', 'filename_fast5']].drop_duplicates()

    # Add to config dict
    for row in unique_files.itertuples():
        flowcell, run_id, num = row.filename_fastq.split(".", 1)[0].split("_", 3)
        zfill_num = str(num).zfill(zfill)
        fast5_pass_file = os.path.join('fast5_pass', row.filename_fast5)
        fast5_pass_file_renamed = os.path.join('fast5_pass',
                                               '_'.join(map(str, [flowcell, rand_id, 'pass', zfill_num]))
                                               + ".fast5.gz"
                                               )
        fast5_fail_file = os.path.join('fast5_fail', row.filename_fast5)
        fast5_fail_file_renamed = os.path.join('fast5_fail',
                                               '_'.join(map(str, [flowcell, rand_id, 'fail', zfill_num]))
                                               + ".fast5.gz"
                                               )
        fastq_pass_file = os.path.join('fastq_pass', row.filename_fastq)
        fastq_pass_file_renamed = os.path.join('fastq_pass',
                                               '_'.join(map(str, [flowcell, rand_id, 'pass', zfill_num]))
                                               + ".fastq.gz"
                                               )
        fastq_fail_file = os.path.join('fastq_fail', row.filename_fastq)
        fastq_fail_file_renamed = os.path.join('fastq_fail',
                                               '_'.join(map(str, [flowcell, rand_id, 'fail', zfill_num]))
                                               + ".fastq.gz"
                                               )

        # Add md5sum outputs
        output_md5sum_fast5_pass = os.path.join("fast5_pass", "checksum.fast5.pass.md5")
        output_md5sum_fastq_pass = os.path.join("fastq_pass", "checksum.fastq.pass.md5")
        output_md5sum_fast5_fail = os.path.join("fast5_fail", "checksum.fast5.fail.md5")
        output_md5sum_fastq_fail = os.path.join("fast5_fail", "checksum.fastq.fail.md5")

        config_list.append(pd.Series(data=[zfill_num, rand_id,
                                           fast5_pass_file, fast5_pass_file_renamed,
                                           fast5_fail_file, fast5_fail_file_renamed,
                                           fastq_pass_file, fastq_pass_file_renamed,
                                           fastq_fail_file, fastq_fail_file_renamed,
                                           output_md5sum_fast5_pass, output_md5sum_fastq_pass,
                                           output_md5sum_fast5_fail, output_md5sum_fastq_fail],
                                     index=config_columns))
    return pd.concat(config_list, axis='columns', ignore_index=True, sort=True).transpose()


def output_yaml(yaml_file, dataset):
    logging.info("Printing yaml file to %s" % yaml_file)
    with open(yaml_file, 'w') as file:
        yaml.dump(json.loads(dataset.set_index('zfill_num', drop=False).to_json(orient='index')), file, default_flow_style=False)


def sanitise_fastq_files(fastq_path):
    sanitise_command = ['fix_concatenated_fastqs', '--input=%s' % fastq_path, "--non_recursive"]
    logging.info("Running sanitiser on fastq files")
    sanitise_proc = subprocess.run(sanitise_command, capture_output=True)
    logging.info("Completed sanitation")

    if sanitise_proc.returncode != 0:
        logging.warning("Sanitiser produced non-zero exit code")
        logging.warning("Stderr %s" % sanitise_proc.stderr.decode())


def tidy_summary_df(summary_df, config_df):
    """
    Tidy and add columns to summary dataframe from config dataframe
    :param summary_df: pd.DataFrame
    :param config_df: pd.DataFrame
    :return: pd.DataFrame
    """
    # Adjust values of fastq and fast5 filenames
    # Grab number value to bind to config_df
    summary_df['zfill_num'] = summary_df['filename_fastq'].apply(
        lambda x: str(x.split(".")[0].rsplit("_")[-1]).zfill(zfill))


    # Rename fastq file to path
    summary_df = summary_df.merge(config_df, how='inner',
                                  left_on='zfill_num', right_on='zfill_num',
                                  suffixes=("", "_config"))

    # Rename old columns
    rename_columns = ['filename_fast5', 'filename_fastq', 'run_id']
    rename_columns_dict = {key: "%s_orig" % key for key in rename_columns}
    summary_df.rename(columns=rename_columns_dict, inplace=True)

    # Adjust the files (replace columns)
    summary_df['filename_fast5'] = summary_df.apply(lambda x: x.fast5_pass_file_renamed
                                                                  if x.passes_filtering
                                                                  else x.fast5_fail_file_renamed,
                                                    axis='columns')
    summary_df['filename_fastq'] = summary_df.apply(lambda x: x.fastq_pass_file_renamed
                                                                 if x.passes_filtering
                                                                 else x.fastq_fail_file_renamed,
                                                    axis='columns')

    # Adjust the run_id
    summary_df['run_id'] = summary_df.apply(lambda x: x.rand_id, axis='columns')

    return summary_df


def output_mini_dfs(summary_df, summary_dir, fcid, rand_id, active=False):
    """
    Output mini df, a subset of the bulk df
    :param summary_df: pd.DataFrame
    :param summary_dir: path
    :param fcid: string
    :param rand_id: int
    :param active: bool
    :return: None
    """
    for zfill_num in summary_df['zfill_num'].unique().tolist():
        # Don't play with the last fast5 file if last row is still active
        if active and zfill_num == max(summary_df['zfill_num'].tolist()):
            # Don't play with the last file
            break
        # Grab summary df, drop config columns and any that may have been renamed
        # to the _config suffix during the merge
        mini_summary_df = summary_df.query("zfill_num=='%s'" % zfill_num).\
            drop(columns=config_columns, errors='ignore').\
            filter(regex='.*(?<!_config)$', axis='columns')
        # Set output file
        mini_output_file = os.path.join(summary_dir,
                                        '_'.join(map(str, [fcid, rand_id, zfill_num, "sequencing_summary"])) + ".txt")
        mini_summary_df.to_csv(mini_output_file, sep="\t", index=False, header=True)


def main(args):
    # Log arguments
    for arg, value in sorted(vars(args).items()):
        logger.info("Argument %s: %r", arg, value)

    # First sanitise fastq files
    if args.sanitiser:
        sanitise_fastq_files(os.path.join(args.run_dir, 'fastq_pass'))
        sanitise_fastq_files(os.path.join(args.run_dir, 'fastq_fail'))

    # Split out components of the run to grab
    # Date, UTCTIME, PORT, FCIDD, RID
    args.run_dir = os.path.normpath(args.run_dir)
    try:
        date, utc_time, port, fcid, rand_id = os.path.basename(args.run_dir).split("_", 5)
    except ValueError:
        logger.error("Could not unpack date, utctime port fcid and rand_id from %s"
                     % os.path.basename(args.run_dir))
        sys.exit(1)

    summary_dir = os.path.join(args.run_dir, 'sequencing_summary')
    try:
        sequencing_summary_file = next(
            filter(lambda x:
                   x.endswith("_sequencing_summary.txt")
                   and not x.endswith("_sequencing_summary.bulk.txt")
<<<<<<< HEAD
                   and 'sequencing_run' in x,
=======
		           and 'sequencing_run' in x,
>>>>>>> f3fbe40d
                   iter(os.listdir(summary_dir))
                   )
        )
        sequencing_summary_file = os.path.join(summary_dir, sequencing_summary_file)

    except (StopIteration, FileNotFoundError):
        logger.error("Error, could not find summary file in %s" % summary_dir)
        sys.exit(1)

    # Read in summary dataframe
    summary_df = pd.read_csv(sequencing_summary_file, sep='\t', low_memory=False)

    # Grab all files and create new dataframe
    config_df = get_all_files(rand_id, summary_df)

    # Copy sequencing_summary_file to bulk file
    sequencing_summary_file_renamed = re.sub("_sequencing_summary.txt$",
                                             "_sequencing_summary.bulk.txt", sequencing_summary_file)

    # Tidy summary df
    summary_df = tidy_summary_df(summary_df, config_df)

    # Output smaller dfs
    output_mini_dfs(summary_df, summary_dir, fcid, rand_id, active=args.active)

    # Copy across the bulk file
    if not os.path.isfile(sequencing_summary_file_renamed):
        shutil.copy(sequencing_summary_file, sequencing_summary_file_renamed)

    # Output the yaml file
    output_yaml(args.output_yaml_file, config_df)


if __name__ == "__main__":
    main()
<|MERGE_RESOLUTION|>--- conflicted
+++ resolved
@@ -212,11 +212,7 @@
             filter(lambda x:
                    x.endswith("_sequencing_summary.txt")
                    and not x.endswith("_sequencing_summary.bulk.txt")
-<<<<<<< HEAD
                    and 'sequencing_run' in x,
-=======
-		           and 'sequencing_run' in x,
->>>>>>> f3fbe40d
                    iter(os.listdir(summary_dir))
                    )
         )
