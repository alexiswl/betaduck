#!/usr/bin/env python3
import os

import numpy as np
import pandas as pd
import matplotlib

matplotlib.use('agg')
from scipy import stats
import matplotlib.pyplot as plt
import humanfriendly
from matplotlib.ticker import FuncFormatter
from matplotlib.pylab import savefig

import seaborn as sns
import logging
import concurrent.futures


# Plot yield
def plot_yield(dataset, name, plots_dir):
    """Plot an estimated yield plot and a histogram plot for each sample but by each flowcell"""
    # Plot total yield for the sample
    # Yield plot
    # Set up plotting structure
    fig, ax = plt.subplots(1)

    # Plot setting start_time_float as axis index
    dataset.set_index("start_time_float_by_sample")["yield"].plot(ax=ax)

    # Set x and y ticks
    ax.yaxis.set_major_formatter(FuncFormatter(y_yield_to_human_readable))
    ax.xaxis.set_major_formatter(FuncFormatter(x_yield_to_human_readable))

    # Set x and y labels
    ax.set_title("Yield over time for %s" % name)
    ax.set_xlabel("Time in (HH:MM)")
    ax.set_ylabel("Cumulative Yield")

    # Format nicely
    fig.tight_layout()

    # Save and close figure
    savefig(os.path.join(plots_dir, "%s.yield.png" % name))
    plt.close('all')


# Plot yield by quality
def plot_yield_by_quality(dataset, name, plots_dir):
    # Set up plot
    fig, ax = plt.subplots(1)

    # Iterate through quality and plot each
    q_classes = {"All": "Blue", "Passed": "Green", "Failed": "Red"}
    for quality, col in q_classes.items():
        # Plot the total yield
        if quality == 'All':
            dataset.set_index("start_time_float_by_sample")["yield"].plot(ax=ax, color=col)
        # Plot the yield per quality
        else:
            query = "qualitative_pass == '%s'" % quality
            dataset.set_index("start_time_float_by_sample").query(query)['quality_yield'].plot(ax=ax, color=col)

    # Set x and y ticks
    ax.yaxis.set_major_formatter(FuncFormatter(y_yield_to_human_readable))
    ax.xaxis.set_major_formatter(FuncFormatter(x_yield_to_human_readable))

    # Set x and y labels
    ax.set_title("Yield over time (by quality) for %s" % name)
    ax.set_xlabel("Time in (HH:MM)")
    ax.set_ylabel("Cumulative Yield")

    # Configure legend
    ax.legend(q_classes.keys())

    # Format nicely
    fig.tight_layout()

    # Save and close figure
    savefig(os.path.join(plots_dir, "%s.quality.yield.png" % name))
    plt.close('all')


# Plot reads
def plot_reads(dataset, name, plots_dir):
    """Plot an estimated yield plot and a histogram plot for each sample but by each flowcell"""
    # Plot total number of reads for the sample
    # Set up plotting structure
    fig, ax = plt.subplots(1)

    # Plot setting start_time_float as axis index
    dataset.set_index("start_time_float_by_sample")["read_count"].plot(ax=ax)

    # Set x and y ticks
    ax.yaxis.set_major_formatter(FuncFormatter(y_count_to_human_readable))
    ax.xaxis.set_major_formatter(FuncFormatter(x_yield_to_human_readable))

    # Set x and y labels
    ax.set_title("Read count over time for %s" % name)
    ax.set_xlabel("Time in (HH:MM)")
    ax.set_ylabel("Cumulative read count")

    # Format nicely
    fig.tight_layout()

    # Save and close figure
    savefig(os.path.join(plots_dir, "%s.reads.png" % name))
    plt.close('all')


# Plot read by quality
def plot_read_by_quality(dataset, name, plots_dir):
    # Set up plot
    fig, ax = plt.subplots(1)

    # Iterate through quality and plot each
    q_classes = {"All": "Blue", "Passed": "Green", "Failed": "Red"}
    for quality, col in q_classes.items():
        # Plot the total yield
        if quality == 'All':
            dataset.set_index("start_time_float_by_sample")["read_count"].plot(ax=ax, color=col)
        # Plot the yield per quality
        else:
            query = "qualitative_pass == '%s'" % quality
            dataset.set_index("start_time_float_by_sample").query(query)['quality_count'].plot(ax=ax, color=col)

    # Set x and y ticks
    ax.yaxis.set_major_formatter(FuncFormatter(y_count_to_human_readable))
    ax.xaxis.set_major_formatter(FuncFormatter(x_yield_to_human_readable))

    # Set x and y labels
    ax.set_title("Read count over time (by quality) for %s" % name)
    ax.set_xlabel("Time in (HH:MM)")
    ax.set_ylabel("Cumulative Read Count")

    # Configure legend
    ax.legend(q_classes.keys())

    # Format nicely
    fig.tight_layout()

    # Save and close figure
    savefig(os.path.join(plots_dir, "%s.quality.reads.png" % name))
    plt.close('all')


def plot_flowcell(dataset, name, plots_dir):
    # Set up plots 
    fig, ax = plt.subplots()
    fig.set_size_inches(15, 7)

    # Use the formatter we used for the yield plots.
    formatter_y = FuncFormatter(y_yield_to_human_readable)

    # Create the values that make up the numbers on the far-right column of the grid.
    c_w = 10
    c_l = 25
    c_num = 12

    # Create the array
    channels_by_order_array = np.array([[c_no * c_w * c_l + c_w * l_no + w_no + 1
                                         for c_no in np.arange(c_num)
                                         for w_no in np.arange(c_w)]
                                        for l_no in np.arange(c_l)])

    # Use the minknow_column_order function which reference the far-right column for a given row

    # to fill in the rest of the values for each row.
    channels_by_yield_array = np.zeros(channels_by_order_array.shape)

    # Sum the values for each channel.
    channels_by_yield_df = pd.DataFrame(dataset.groupby("channel")['channel_yield'].max())

    # Reset the index and have channel as a column instead of the index.
    channels_by_yield_df.reset_index(level='channel', inplace=True)

    # Iterate through each row of the yield by channel dataframe.
    for yield_row in channels_by_yield_df.itertuples():
        channel_index = [(ix, iy)
                         for ix, row in enumerate(channels_by_order_array)
                         for iy, i in enumerate(row)
                         if int(i) == int(yield_row.channel)][0]

        # Assign channel yield to position in MinKNOW
        channels_by_yield_array[channel_index] = yield_row.channel_yield

    # Plot heatmap
    sns.heatmap(channels_by_yield_array,
                # Remove labels from side, they're not useful in this context.
                xticklabels=False,
                yticklabels=False,
                ax=ax,
                # Prevent extreme values from over-scaling the sidebar.
                robust=True,
                # Use the greens scale but in reverse, similar to MinKNOW.
                cmap=sns.diverging_palette(210, 120, l=55, as_cmap=True),
                # Format keyword args for the side bar.
                cbar_kws={"format": formatter_y,
                          "label": "Bases per channel"})

    # Create three lines down the middle as shown in PromethION MinKNOW.
    [ax.axvline([x], color='white', lw=5) for x in [30, 60, 90]]

    # Nice big title!
    ax.set_title("Map of Yield by Channel for %s" % name, fontsize=25)

    # Ensure labels are not missed.
    fig.tight_layout()

    # Save and close figure
    savefig(os.path.join(plots_dir, "%s.flowcellmap.png" % name))
    plt.close('all')


# Plot histogram
def plot_weighted_hist(dataset, name, plots_dir):
    # Set globals
    num_bins = 50
    max_quantile = 0.999

    # Open up plotting frame
    fig, ax = plt.subplots(1)

    # Get linspacing of histogram
    max_length = dataset['sequence_length_template'].quantile(max_quantile)
    trimmed = dataset.query("sequence_length_template < %s" % max_length)['sequence_length_template']

    # Develop the linspace
    bins = np.linspace(start=0, stop=trimmed.max(), num=num_bins)
    bin_width = bins[1] - bins[0]

    # Plot weighted histogram
    trimmed.plot(kind="hist", ax=ax, density=1, bins=bins, alpha=0.6, weights=trimmed)

    # Set the axis formatters
    def y_hist_to_human_readable_seq(y, position):
        # Convert distribution to base pairs
        if y == 0:
            return 0
        s = humanfriendly.format_size(bin_width * trimmed.sum() * y, binary=False)
        return reformat_human_friendly(s)

    ax.yaxis.set_major_formatter(FuncFormatter(y_hist_to_human_readable_seq))
    ax.xaxis.set_major_formatter(FuncFormatter(x_hist_to_human_readable))

    # Set titles
    ax.set_title("Read Distribution Graph for %s" % name)
    ax.grid(color='black', linestyle=':', linewidth=0.5)
    ax.set_ylabel("Bases per bin")
    ax.set_xlabel("Read length")

    # Ensure labels are not missed.
    fig.tight_layout()

    # Save and close figure
    savefig(os.path.join(plots_dir, "%s.weighted.hist.png" % name))
    plt.close('all')


def plot_read_hist(dataset, name, plots_dir):
    # Much simpler histogram with seaborn

    # Open up a plotting frame
    fig, ax = plt.subplots(1)

    # Set seaborn style
    sns.set_style("darkgrid")

    # Plot distribution
<<<<<<< HEAD
    max_quantile=0.999
=======
    max_quantile = 0.999
>>>>>>> 6ddc80ed
    max_length = dataset['sequence_length_template'].quantile(max_quantile)
    trimmed = dataset.query("sequence_length_template < %s" % max_length)['sequence_length_template']
    sns.distplot(trimmed,
                 hist=True, kde=True, ax=ax)

    # Despine left axis
    sns.despine(fig=fig, ax=ax, left=True)

    # Set titles
    ax.set_title("Read Length Distribution")

    # Set x and y lables
    ax.set_xlabel("Read Length")

    # Set x-axis
    ax.xaxis.set_major_formatter(FuncFormatter(x_hist_to_human_readable))

    # Ensure labels are not missed
    fig.tight_layout()

    # Save and close figure
    savefig(os.path.join(plots_dir, "%s.unweighted.hist.png" % name))


def plot_quality_hist(dataset, name, plots_dir):
    # Much simpler histogram with seaborn

    # Open up a plotting frame
    fig, ax = plt.subplots(1)

    # Set seaborn style
    sns.set_style("darkgrid")

    # Plot distribution
    sns.distplot(dataset['mean_qscore_template'],
                 hist=True, kde=True, ax=ax)

    # Despine left axis
    sns.despine(fig=fig, ax=ax, left=True)

    # Set titles
    ax.set_title("Mean QScore Distribution")

    # Set x and y lables
    ax.set_xlabel("Mean QScore")

    # Ensure labels are not missed
    fig.tight_layout()

    # Save and close figure
    savefig(os.path.join(plots_dir, "%s.quality.hist.png" % name))


def reformat_human_friendly(s):
    """
    humanfriendly module returns with a few quirks
    1 = 1 byte ==> 1 b
    2 = 2 bytes ==> 2 bytes
    1000 = 1 KB ==> 1 Kb
    """
    s = s.replace(" byte", "")
    s = s.replace(" bytes", "")
    s = s.replace("B", "")
    s = s.replace("s", "")
    s += "b"
    return s


def y_yield_to_human_readable(y, position):
    # Convert distribution to base pairs
    if y == 0:
        return 0
    y = round(y, 3)
    s = humanfriendly.format_size(y, binary=False)
    return reformat_human_friendly(s)


def y_count_to_human_readable(y, position):
    # Use the same as y yield but strip off the last 'b'
    if y == 0:
        return 0
    y = round(y, 3)
    s = humanfriendly.format_size(y, binary=False)
    s = reformat_human_friendly(s).rstrip('b')
    return s


def x_yield_to_human_readable(x, position):
    # Convert time in seconds to hours or minutes
    hours = int(x // 3600)
    minutes = int((x % 3600) // 60)
    seconds = int(x % 60)
    if x == 0:
        return 0
    s = f"{hours:02d}:{minutes:02d}"
    return s


def x_hist_to_human_readable(x, position):
    # Convert distribution to base pairs
    if x == 0:
        return 0
    s = humanfriendly.format_size(x, binary=False)
    return reformat_human_friendly(s)


def plot_events_ratio(dataset, name, plots_dir):
    # Seaborn nomenclature for reg/lm plots are a little different

    # Plot setting start_time_float as axis index
    max_quantile = 0.99

    # Trim the events ratio 
    max_ratio = dataset['events_ratio'].quantile(max_quantile)
    trimmed = dataset.query("events_ratio < %s" % max_ratio)

    # Set the background style for the plot
    sns.set_style('darkgrid')

    # Generate the plot 
    g = sns.lmplot(x='start_time_float_by_sample', y='events_ratio', data=trimmed,
                   hue='qualitative_pass', hue_order=['Passed', 'Failed'],
                   x_estimator=np.mean, truncate=True, x_bins=10, scatter_kws={'alpha': 0.1},
                   legend=False)

    # Create legend and rename
    leg_title = "Read Quality"
    leg = g.ax.legend(title=leg_title, framealpha=0.5)
    for lh in leg.legendHandles:
        lh.set_alpha(1)

    # Zero base y-axis
    y_max = trimmed['events_ratio'].mean() * 2
    g.set(ylim=(0, y_max))

    # Set x and y labels
    g.set_axis_labels("Time in (HH:MM)", "Events ratio (events / base)")

    # Set title
    g.fig.suptitle("Events Ratio Graph for %s" % name)

    # Set x and y ticks:
    for ax in g.axes[0]:
        ax.xaxis.set_major_formatter(FuncFormatter(x_yield_to_human_readable))
        ax.yaxis.set_major_formatter(FuncFormatter(y_count_to_human_readable))

    # Format nicely
    g.fig.tight_layout()

    # Reduce the plot size to make way for the suptitle
    g.fig.subplots_adjust(top=0.95)

    # Save and close figure
    savefig(os.path.join(plots_dir, "%s.events_ratio.png" % name))
    plt.close("all")


def plot_quality_per_speed(dataset, name, plots_dir):
    # Seaborn nomenclature for joint plots are a little different
    sns.set_style("dark")
    g = sns.jointplot(x='pore_speed', y='mean_qscore_template',
                      data=dataset, kind='hex')

    # Add pearson stat
    g.annotate(stats.pearsonr)

    # Set axis labels
    g.set_axis_labels("Pore Speed (b/s)", "Mean Q-score")

    # Set title
    g.fig.suptitle("Pore Speed vs Q-score for %s" % name)

    # Format nicely.
    g.fig.tight_layout()

    # Reduce plot to make room for suptitle
    g.fig.subplots_adjust(top=0.95)

    # Save and close the figure
    savefig(os.path.join(plots_dir, "%s.speed_vs_qscore.png" % name))
    plt.close('all')


def plot_quality_per_readlength(dataset, name, plots_dir):
    # Seaborn nomenclature for joint plots are a little different
    sns.set_style("dark")

    # Trim the readset first
    max_quantile = 0.99
    max_read = dataset['sequence_length_template'].quantile(max_quantile)
    trimmed_set = dataset.query("sequence_length_template < %d" % max_read)

    g = sns.jointplot(x='sequence_length_template', y='mean_qscore_template',
                      data=trimmed_set, kind='hex')

    # Add pearson stat
    g.annotate(stats.pearsonr)

    # Set axis labels
    g.set_axis_labels("Sequence length", "Mean Q-score")

    # Set x ticks: 
    g.ax_joint.xaxis.set_major_formatter(FuncFormatter(x_hist_to_human_readable))

    # Set title
    g.fig.suptitle("Sequence length against Q-score for %s" % name)

    # Format nicely.
    g.fig.tight_layout()

    # Reduce plot to make room for suptitle
    g.fig.subplots_adjust(top=0.95)

    # Save and close the figure
    savefig(os.path.join(plots_dir, "%s.length_vs_qscore.png" % name))
    plt.close('all')


def plot_pair_plot(dataset, name, plots_dir):
    # Globals used
    max_quantile_events_ratio = 0.95
    max_quantile_read_length = 0.99
    sample_size = 10000

    # Plot everything side by side.
    sns.set_style("darkgrid")

    # Select columns to plot
    items = ["mean_qscore_template", "pore_speed",
             "sequence_length_template", "events_ratio",
             "qualitative_pass"]

    # Changing the axis labels is easier done first.
    rename_columns = {"mean_qscore_template": "Mean QScore Template",
                      "pore_speed": "Pore Speed (b/s)",
                      "sequence_length_template": "Read Length",
                      "events_ratio": "Events / base"}

    # Get sample
<<<<<<< HEAD
    sample_set = dataset.filter(items=items).sample(100000)

    # Filter out quantiles
    max_quantile_events_ratio = 0.95
    max_quantile_read_length = 0.99
=======
    sample_set = dataset.filter(items=items).sample(sample_size)

    # Filter out quantiles
>>>>>>> 6ddc80ed
    max_events = sample_set['events_ratio'].quantile(max_quantile_events_ratio)
    max_read_length = sample_set['sequence_length_template'].quantile(max_quantile_read_length)

    # Trimmed set
    trimmed_set = sample_set.query("sequence_length_template < %d & events_ratio < %d" % (max_read_length, max_events))

    # Plot grid
<<<<<<< HEAD
    g = sns.PairGrid(trimmed_set.rename(columns=rename_columns))
=======
    g = sns.PairGrid(trimmed_set.rename(columns=rename_columns),
                     hue='qualitative_pass', hue_order=["Passed", "Failed"])
>>>>>>> 6ddc80ed

    # Scatter in the top corner
    g.map_upper(plt.scatter, s=1, alpha=0.5)

    # Kde plots in the bottom corner
    g.map_lower(sns.kdeplot, shade=True, shade_lowest=False)

    # Distribution plots down the middle
    g.map_diag(sns.distplot, hist_kws={"density": 1})

    # Set title
    g.fig.suptitle("Pair plot for %s" % name)

    # Set FuncFormatter on ax_joint (later).

    # Add the legend to the plot
    g.add_legend()

    # Reduce plot to make room for suptitle
    g.fig.subplots_adjust(top=0.95)

    # Save figure
    savefig(os.path.join(plots_dir, "%s.pair_plot.png" % name))
    plt.close('all')


def plot_pore_speed(dataset, name, plots_dir):
    # Plot setting start_time_float as axis index

    # Seaborn nomenclature for lmplots/regplots are a little different
    sns.set_style('darkgrid')

    g = sns.lmplot(x='start_time_float_by_sample', y='pore_speed', data=dataset,
                   hue='qualitative_pass', hue_order=["Passed", "Failed"],
                   x_estimator=np.mean, truncate=True, x_bins=10, scatter_kws={'alpha': 0.1},
                   legend=False)

    # Create legend with new alpha
    leg_title = "Read Quality"
    leg = g.ax.legend(title=leg_title, framealpha=0.5)
    for lh in leg.legendHandles:
        lh.set_alpha(1)

    # Zero base y-axis
    y_max = dataset['pore_speed'].mean() * 2
    g.set(ylim=(0, y_max))

    # Set axis labels
    g.set_axis_labels("Time (HH:MM)", "Pore Speed (bases / second)")

    # Set axis formats
    for ax in g.axes[0]:
        ax.xaxis.set_major_formatter(FuncFormatter(x_yield_to_human_readable))

    # Set title
    g.fig.suptitle("Pore speed over time")

    # Reduce plot to make room for suptitle
    g.fig.subplots_adjust(top=0.95)

    # Save figure
    savefig(os.path.join(plots_dir, "%s.pore_speed.png" % name))
    plt.close('all')


def print_stats(dataset, name, plots_dir):
    percentiles = [0.1, 0.25, 0.5, 0.75, 0.9]
    # Get total yield
    total_bp = dataset['sequence_length_template'].sum()
    total_bp_h = reformat_human_friendly(humanfriendly.format_size(total_bp, binary=False))
    # Describe length
    length_describe = dataset['sequence_length_template'].describe(percentiles=percentiles).to_string()
    # Describe quality
    qual_describe = dataset['mean_qscore_template'].describe(percentiles=percentiles).to_string()

    # Reformat each of the methods such that they're rounded to two decimal places
    length_describe = '\n'.join([qual_line.split()[0].ljust(8) + "\t" +
                                 "{:21.2f}".format(float(qual_line.split()[1]))
                                 for qual_line in length_describe.split("\n")])
    qual_describe = '\n'.join([qual_line.split()[0].ljust(8) + "\t" +
                               "{:21.2f}".format(float(qual_line.split()[1]))
                               for qual_line in qual_describe.split("\n")])

    # Calculate the N50:
    nx = []
    seq_length_sorted_as_series = dataset['sequence_length_template'].sort_values().reset_index(drop=True)
    seq_length_cumsum_as_series = seq_length_sorted_as_series.cumsum()
    for index, seq_value in seq_length_sorted_as_series.iteritems():
        if (seq_length_cumsum_as_series[index] <= total_bp * percentiles[len(nx)] <=
                seq_length_cumsum_as_series[index + 1]):
            nx.append(seq_value)
        if len(nx) == len(percentiles):
            # Found all the percentiles, no need to continue.
            break
    nx_h = [reformat_human_friendly(humanfriendly.format_size(n_x_value, binary=False))
            for n_x_value in nx]

    # Get run duration, from first read to last read.
    duration = dataset["start_time_float_by_sample"].max()  # In seconds
    hours, remainder = divmod(duration, 3600)
    minutes, seconds = divmod(remainder, 60)
    run_duration_h = f"{hours} hours, {minutes} minutes, {seconds:2,.0f} seconds"

    # Print these stats
    sample_name = dataset["sample_id"].unique().item()
    with open(os.path.join(plots_dir, "%s.stats.txt" % name), 'a') as output_handle:
        # Print total basepairs
        output_handle.write("# Stats for sample '%s' #\n" % sample_name)
        output_handle.write("Total basepairs:\n")
        output_handle.write(f"\t{total_bp:16,.0f}\t|\t{total_bp_h.rjust(9)}\n")
        output_handle.write("Description of Read Lengths:\n")
        # Tab indent each of the descriptor lines
        output_handle.writelines(f"\t{len_line}\n"
                                 for len_line in length_describe.split("\n"))
        output_handle.write("Description of Read Qualities:\n")
        # Tab indent each of the descriptor lines
        output_handle.writelines(f"\t{qual_line}\n"
                                 for qual_line in qual_describe.split("\n"))
        output_handle.write("NX values:\n")
        output_handle.writelines(f"\tN{100*percentile:02.0f}:\t{nx_value:8,.0f}\t|\t{nx_h_value.rjust(9)}\n"
                                 for percentile, nx_value, nx_h_value in zip(percentiles, nx, nx_h))
        output_handle.write(f"\t{duration:8,.1f} seconds\t|\t{run_duration_h}\n")


def plot_data(dataset, name, plots_dir, threads):
    # Plot things
    # Matplotlib base plots
    plotting_functions = [plot_yield, plot_yield_by_quality, plot_reads, plot_read_by_quality,
                          plot_weighted_hist, plot_read_hist, plot_flowcell, plot_pore_speed,
                          plot_quality_hist, plot_quality_per_speed, plot_quality_per_readlength,
                          plot_events_ratio, plot_pair_plot]

    # Run in parallel
    with concurrent.futures.ProcessPoolExecutor(max_workers=threads) as executor:
        iterator = {executor.submit(plotting_function, dataset, name, plots_dir):
                        plotting_function for plotting_function in plotting_functions}
        for item in concurrent.futures.as_completed(iterator):
            pass  # No need to actually do anything.

    # Print out stats
    logging.info("Finishing up and printing out some stats")
    print_stats(dataset, name, plots_dir)<|MERGE_RESOLUTION|>--- conflicted
+++ resolved
@@ -267,13 +267,10 @@
     sns.set_style("darkgrid")
 
     # Plot distribution
-<<<<<<< HEAD
-    max_quantile=0.999
-=======
     max_quantile = 0.999
->>>>>>> 6ddc80ed
     max_length = dataset['sequence_length_template'].quantile(max_quantile)
     trimmed = dataset.query("sequence_length_template < %s" % max_length)['sequence_length_template']
+    sns.distplot(trimmed,
     sns.distplot(trimmed,
                  hist=True, kde=True, ax=ax)
 
@@ -511,17 +508,9 @@
                       "events_ratio": "Events / base"}
 
     # Get sample
-<<<<<<< HEAD
-    sample_set = dataset.filter(items=items).sample(100000)
+    sample_set = dataset.filter(items=items).sample(sample_size)
 
     # Filter out quantiles
-    max_quantile_events_ratio = 0.95
-    max_quantile_read_length = 0.99
-=======
-    sample_set = dataset.filter(items=items).sample(sample_size)
-
-    # Filter out quantiles
->>>>>>> 6ddc80ed
     max_events = sample_set['events_ratio'].quantile(max_quantile_events_ratio)
     max_read_length = sample_set['sequence_length_template'].quantile(max_quantile_read_length)
 
@@ -529,12 +518,8 @@
     trimmed_set = sample_set.query("sequence_length_template < %d & events_ratio < %d" % (max_read_length, max_events))
 
     # Plot grid
-<<<<<<< HEAD
-    g = sns.PairGrid(trimmed_set.rename(columns=rename_columns))
-=======
     g = sns.PairGrid(trimmed_set.rename(columns=rename_columns),
                      hue='qualitative_pass', hue_order=["Passed", "Failed"])
->>>>>>> 6ddc80ed
 
     # Scatter in the top corner
     g.map_upper(plt.scatter, s=1, alpha=0.5)
