#!/usr/bin/env python3

import os
import sys
import argparse
import betaduck.version


# Return version number
def get_version():
    # Version should correspond to MinKNOW version
    return betaduck.__version__


# Run the function we select through argparse
def run_function(args):
    # Which function of the three did we choose?
    if args.command == "config":
        import betaduck.prom_beta_tar_gen_config as command_to_run
    if args.command == "tar":
        import betaduck.prom_beta_tar_wrapper as command_to_run
    if args.command == "plot":
        import betaduck.prom_beta_plotter_wrapper as command_to_run

    # Now run it!
    command_to_run.main(args)


# Define main script:
def main():
    # Create betaduck parser
    parser = argparse.ArgumentParser(prog='betaduck', description="betaduck package")
    parser.add_argument("--version", help="Get version of betaduck",
                        action="version",
                        version=betaduck.__version__)

    subparsers = parser.add_subparsers(help="Callable betaduck functions", dest="command")

    # Generate config arguments
    config_parser = subparsers.add_parser('config',
                                          help="Generate a config file that will be used to organise folder")
    config_parser.add_argument('--sequencing_summary_path',
                               help="Path to sequencing_summary_path", required=True)
    config_parser.add_argument('--fastq_path',
                               help="Path to fastq files", required=True)
    config_parser.add_argument("--fast5_path",
                               help="Path to folder of fast5 files", required=True)
    config_parser.add_argument("--output_yaml_file",
                               help="Yaml file to create", required=True)
    config_parser.add_argument("--sanitiser", action='store_true', default=False, 
                               help="run fastq sanitiser before generating config")
    config_parser.add_argument("--active", action='store_true', default=False,
                               help="Don't tar up the last folder as data may still be writing to there")
    config_parser.set_defaults(func=run_function)

    # Tar command
    tar_parser = subparsers.add_parser('tar',
                                       help="Use the config file to now tar up the directories")
    tar_parser.add_argument("--config", required=True,
                            help="Path to config file")
    tar_parser.add_argument("--keep", default=False, action='store_true',
                            help="Keep the original files")
    tar_parser.add_argument("--dry_run", default=False, action='store_true',
                            help="Just log the commands, do not run them")
    tar_parser.add_argument("--overwrite", default=False, action='store_true',
                            help="Overwrite files if they already exist")
    tar_parser.add_argument("--threads", default=1, type=int,
                            help="Number of types ")
    tar_parser.set_defaults(func=run_function)

    # Plotter
    plotter_parser = subparsers.add_parser('plot',
                                           help="Plot the run(s)")
    plotter_parser.add_argument("--summary_dir", type=str, required=True,
                                help="Contains the txt files (comma separated for multiple locations)")
    plotter_parser.add_argument("--fastq_dir", type=str, required=True,
                                help="Where are the fastq files (comma separated for multiple locations)")
    plotter_parser.add_argument("--plots_dir", type=str, required=True,
                                help="Where do the plots go")
    plotter_parser.add_argument("--name", type=str, required=True,
                                help="Titles for plots")
<<<<<<< HEAD
    plotter_parser.add_argument("--threads", type=int, default=0,
=======
    plotter_parser.add_argument("--threads", type=int, default=1,
>>>>>>> 7871f95f
                                help="Read the dataframes in parallel")
    plotter_parser.set_defaults(func=run_function)

    args = parser.parse_args()

    # Print help if just 'betaduck' is typed in.
    if len(sys.argv) == 1:
        parser.print_help()
    else:
        args.func(args)


if __name__ == "__main__":
    main()<|MERGE_RESOLUTION|>--- conflicted
+++ resolved
@@ -79,11 +79,7 @@
                                 help="Where do the plots go")
     plotter_parser.add_argument("--name", type=str, required=True,
                                 help="Titles for plots")
-<<<<<<< HEAD
-    plotter_parser.add_argument("--threads", type=int, default=0,
-=======
     plotter_parser.add_argument("--threads", type=int, default=1,
->>>>>>> 7871f95f
                                 help="Read the dataframes in parallel")
     plotter_parser.set_defaults(func=run_function)
 
