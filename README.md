# Betaduck
For data-handling on the PromethION beta device.

## Uses

### Tidying your data
* Bundle fast5 folds into gzipped tar files (much easier to then rsync via ssh or mount - see the commands below)
* Gzip fastq files and move to folder 'fastq'
* Move sequencing summary files to folder 'sequencing_summary'

![flowchart](images/tidying_flowchart.png)

### Plotting your sequencing data
* Plot datasets using the fastq and sequencing summary files. And provide a stats report. 
* Examples of some  plots produced are shown below.
  + Yield produced over time
![yield_plot](images/example.yield.png)
  + Histogram of read-length distribution
![hist_plot](images/example.weighted.hist.png)
  + Show the distribution in average read quality
![dist_plot](images/example.quality.hist.png)
  + Pair plot, showing the correlation between four variables provided for each read
![pair_plot](images/example.pair_plot.png)
  + Yield per channel as provided in the flowcell map.
![flowcell_map](images/example.flowcellmap.png)

## Installation through Docker.

### Benefits of running through Docker.
* Restrict memory and so that concurrent sequencing runs are not compromised.
* Version controlling for specific versions of MinKNOW
* Prerequisites are installed for you.
  * You will still need to install docker

### Downloading and installing Docker.
There is no need to repeat what the internet has already provided
[Click here](https://www.digitalocean.com/community/tutorials/how-to-install-and-use-docker-on-ubuntu-16-04) to see a nice straight forward guide to downloading docker.

You may need to log out and log back in again for the super user permissions to take place. If that is not feasible, you may need to precede the docker commands below with `sudo`

### Installing betaduck from docker
`docker pull alexiswl/betaduck:18.07.1-3`  
19.01.1-dev represents the current MinKNOW version.

## Tidying and compressing files

### betaduck config 
First we'll generate the config file. This is used as an input in the next command as to which files and folders to work on.  

For assistance with options use  
`docker run alexiswl/betaduck config --help`

**betaduck config parameters**
* --run-dir
  + Likely to be `/data/<run_id>/<sample_id>/<run_dir>`
* --output_yaml_file
  + Output config file generated. To be used in next script.  
  + Likely to be `/data/<run_id>/<sample_id>/<run_dir>/config.yaml`
* --sanitiser
  + Run the fastq sanitiser script before generating the config file.  
* --active
  + Use if the run is currently still going.
  + Removes the last fast5 folder it finds from the dataframe.

**docker parameters**  
You will also need to bind the /data volume to the container when executing the script.
Example:  
`docker run --volume /data:/data alexiswl/betaduck config ..parameters`


### betaduck tidy 
Most of the hard work has been done for us in the previous script.  

**betaduck tidy parameters**

* --config
  + Path to config file generated in the previous script
* --keep
  + Should we keep the original files
* --dry_run          
  + Don't actually run the subcommands. Just pretend.
* --overwrite        
  + Overwrite files if they already exist
* --threads
  + Number of folders to tar and zip simultaneously (default=1)
  
**docker parameters**  
Here is where docker shines, it can restrict the cpus and memory utilisations of a given container as to not blow up your system.  
Having said that, the PromethION beta device is pretty powerful machine. It has 96 cpus with 400 Gb of memory and all of this on SSD drives.
Use the `top` and `free` commands to view the current utilisations of your system.  
The `--cpus` parameter should be 1 higher than the `--threads` parameter used by betaduck. 
We can also trick the container into thinking the root directory is the run_dir. 
Example:  

`run_id=/data/<run_id>/<sample_id>/<run_dir>`  
`config_yaml=config.yaml`  
`docker run --memory=50g --cpus=7 --volume=${run_id}:/ alexiswl/betaduck tidy --config=${config.yaml} ..parameters`  

## Plotting datasets with betaduck
Now we get our rewards, some plots produced from the seaborn and matplotlib libraries

**betaduck plot parameters**

* --summary_dir 
  + Where the tidy command placed the summary files.
  + Likely `/data/basecalled/<sample>/<flowcell_port>/sequencing_summary/`
* --fastq_dir 
  + Where the tidy command placed the fastq files.
  + Likely `/data/basecalled/<sample>/<flowcell_port>/fastq`
* --name 
  + Name used in plots
  + Keep this to 10 characters or less
     + fig.tight_layout() is still in development.
* --plots_dir 
  + Where do you want to put these plots
  + Likely `/data/basecalled/<sample>/<flowcell_port>/plots`
* --threads
  + Number of threads to use when reading in fastq and summary datasets.
  + Number of threads used when generating the plots has been restricted to 1.

<<<<<<< HEAD
## Rsyncing to an external location
Now that your nanopore data is tidy, you can rsync the data across using rsync.
You will need to specify which files to include and exclude in the rsync comamnd.
```
rsync --archive ' \ # Archive allows rsync to find files recursively
--include='*/' \ # Look for the following file endinds in subfolders
--include='*.fast5.tar.gz' \ # Find all the fast5 tars
--include='*.fastq.gz' \ # Find all the gzipped fastq files
--include='*.sequencing_summary.txt' \ # Find all the moved sequencing summary files
--include='*.png' \ # Carry over any plots that have been generated
--exclude='*' \ # Exclude all other files
--prune-empty-dirs \ # Don't download folders that won't have files in them (like reads/0 etc)
/path/to/data/basecalled/reads
/dest/directory
```

This is also acceptable to do whilst the run is still being generated or the betaduck tidy script is running.
fast5.tar.gz files are written as fast5.tar.gz.tmp initially and then moved so they won't be listed by the rsync if they're still being written to.

### Additional options to rsync
`--remove-source-files` if you wish to remove the data from the PromethION device.

## Troubleshooting
* Info logs display in UTC time
  + Docker containers use the time of the container, not that of the outside.
  + You can fix this by mounting the /etc/localtime into the container
  + `docker run --volume /data:/data --volume /etc/localtime:/etc/localtime alexiswl/betaduck ..parameters`
=======
## Aligning data with betaduck
Using minimap2 v2.13 and samtools v.19, betaduck will align the fastq files to your reference genome.
Using the --filter_lambda option, the lambda genome is appended to the reference as an additional chromosome.
Reads that align to the lambda chromosome are then split from the rest of the rads that align to the genome.

### Setting up your genome file
* Create the directory /data/genome on your PromethION.
* All genomes will sit under here with this structure
  * /data/genome/<genome_name>/genome.fa 
    * you may need to rename your reference file to genome.fa
  * minimap2 indexes will automatically be built the first time they're used under:
    * /data/genome/<genome_name>/genome.mmi
  * If the --filter_lambda option is used, two more files will be generated for each genome
    * /data/genome/<genome_name>/genome.w_lambda.fa
    * /data/genome/<genome_name>/genome.w_lambda.mmi 
* Betaduck will automatically download the lambda reference.
  * The lambda reference will be placed in:
  * /data/genome/lambda/genome.fa
  
**betaduck align parameters**
* --fastq_dir=/data/basecalled/<sample_name>/<flowcell_port>/fastq
* --genome_dir=/data/genome (where the reference directories are found)
* --genome=<genome_name> (Subdirectory of the genome_dir parameter)
* --output_dir=/data/basecalled/<sample_name>/<flowcell_port>/alignment
* --filter_lambda (Do you want the lambda sequences removed)
* --cs=long|short|none (Do you want the cs tag for each alignment)
* --md (Do you want the MD tag for each alignment)
>>>>>>> 255a01af
<|MERGE_RESOLUTION|>--- conflicted
+++ resolved
@@ -118,7 +118,10 @@
   + Number of threads to use when reading in fastq and summary datasets.
   + Number of threads used when generating the plots has been restricted to 1.
 
-<<<<<<< HEAD
+## Aligning data with betaduck
+Using minimap2 v2.13 and samtools v.19, betaduck will align the fastq files to your reference genome.
+Using the --filter_lambda option, the lambda genome is appended to the reference as an additional chromosome.
+Reads that align to the lambda chromosome are then split from the rest of the rads that align to the genome.
 ## Rsyncing to an external location
 Now that your nanopore data is tidy, you can rsync the data across using rsync.
 You will need to specify which files to include and exclude in the rsync comamnd.
@@ -134,23 +137,6 @@
 /path/to/data/basecalled/reads
 /dest/directory
 ```
-
-This is also acceptable to do whilst the run is still being generated or the betaduck tidy script is running.
-fast5.tar.gz files are written as fast5.tar.gz.tmp initially and then moved so they won't be listed by the rsync if they're still being written to.
-
-### Additional options to rsync
-`--remove-source-files` if you wish to remove the data from the PromethION device.
-
-## Troubleshooting
-* Info logs display in UTC time
-  + Docker containers use the time of the container, not that of the outside.
-  + You can fix this by mounting the /etc/localtime into the container
-  + `docker run --volume /data:/data --volume /etc/localtime:/etc/localtime alexiswl/betaduck ..parameters`
-=======
-## Aligning data with betaduck
-Using minimap2 v2.13 and samtools v.19, betaduck will align the fastq files to your reference genome.
-Using the --filter_lambda option, the lambda genome is appended to the reference as an additional chromosome.
-Reads that align to the lambda chromosome are then split from the rest of the rads that align to the genome.
 
 ### Setting up your genome file
 * Create the directory /data/genome on your PromethION.
@@ -174,4 +160,15 @@
 * --filter_lambda (Do you want the lambda sequences removed)
 * --cs=long|short|none (Do you want the cs tag for each alignment)
 * --md (Do you want the MD tag for each alignment)
->>>>>>> 255a01af
+
+This is also acceptable to do whilst the run is still being generated or the betaduck tidy script is running.
+fast5.tar.gz files are written as fast5.tar.gz.tmp initially and then moved so they won't be listed by the rsync if they're still being written to.
+
+### Additional options to rsync
+`--remove-source-files` if you wish to remove the data from the PromethION device.
+
+## Troubleshooting
+* Info logs display in UTC time
+  + Docker containers use the time of the container, not that of the outside.
+  + You can fix this by mounting the /etc/localtime into the container
+  + `docker run --volume /data:/data --volume /etc/localtime:/etc/localtime alexiswl/betaduck ..parameters`